package main

import (
	"bytes"
	"flag"
	"fmt"
	"io/ioutil"
	"log"
	"os"
	"os/exec"
	"path"
	"strings"

	"github.com/mholt/caddy/admin"
	"github.com/mholt/caddy/app"
	"github.com/mholt/caddy/config"
	"github.com/mholt/caddy/server"
)

var (
	conf    string
	cpu     string
	version bool
)

func init() {
	flag.StringVar(&conf, "conf", "", "Configuration file to use (default="+config.DefaultConfigFile+")")
	flag.BoolVar(&app.Http2, "http2", true, "Enable HTTP/2 support") // TODO: temporary flag until http2 merged into std lib
	flag.BoolVar(&app.Quiet, "quiet", false, "Quiet mode (no initialization output)")
	flag.StringVar(&cpu, "cpu", "100%", "CPU cap")
	flag.StringVar(&config.Root, "root", config.DefaultRoot, "Root path to default site")
	flag.StringVar(&config.Host, "host", config.DefaultHost, "Default host")
	flag.StringVar(&config.Port, "port", config.DefaultPort, "Default port")
	flag.BoolVar(&version, "version", false, "Show version")

	config.AppName = "Caddy"
	config.AppVersion = "0.6.0"
}

func main() {
	flag.Parse()

	if version {
		fmt.Printf("%s %s\n", config.AppName, config.AppVersion)
		os.Exit(0)
	}

	// Set CPU cap
	err := app.SetCPU(cpu)
	if err != nil {
		log.Fatal(err)
	}

	// Load config from file
	allConfigs, err := loadConfigs()
	if err != nil {
		log.Fatal(err)
	}

	// Group by address (virtual hosts)
	addresses, err := config.ArrangeBindings(allConfigs)
	if err != nil {
		log.Fatal(err)
	}

	// Start each server with its one or more configurations
	for addr, configs := range addresses {
		s, err := server.New(addr.String(), configs, configs[0].TLS.Enabled)
		if err != nil {
			log.Fatal(err)
		}
		s.HTTP2 = app.Http2 // TODO: This setting is temporary
		app.Wg.Add(1)
		go func(s *server.Server) {
			defer app.Wg.Done()
			err := s.Start()
			if err != nil {
				log.Fatal(err) // kill whole process to avoid a half-alive zombie server
			}
		}(s)

<<<<<<< HEAD
		app.Servers = append(app.Servers, s)

		if !app.Quiet {
			for _, config := range configs {
				fmt.Println(config.Address())
			}

=======
		if !quiet {
			var checkedFdLimit bool
>>>>>>> 26bb1733
			for addr, configs := range addresses {
				for _, conf := range configs {
					// Print address of site
					fmt.Println(conf.Address())

					// Note if non-localhost site resolves to loopback interface
					if addr.IP.IsLoopback() && !isLocalhost(conf.Host) {
						fmt.Printf("Notice: %s is only accessible on this machine (%s)\n",
							conf.Host, addr.IP.String())
					}
				}

				// Warn if ulimit is too low for production sites
				if (runtime.GOOS == "linux" || runtime.GOOS == "darwin") &&
					addr.IP.IsLoopback() && !checkedFdLimit {
					out, err := exec.Command("ulimit", "-n").Output()
					if err == nil {
						// Note that an error here need not be reported
						lim, err := strconv.Atoi(string(bytes.TrimSpace(out)))
						if err == nil && lim < 4096 {
							fmt.Printf("Warning: File descriptor limit is too low (%d) for production sites\n", lim)
						}
						checkedFdLimit = true
					}
				}
			}
		}
	}

	// TODO: ADMIN
	admin.Serve("localhost:10000", server.TLSConfig{})

	app.Wg.Wait()
}

func isLocalhost(s string) bool {
	return s == "localhost" || s == "::1" || strings.HasPrefix(s, "127.")
}

// loadConfigs loads configuration from a file or stdin (piped).
// Configuration is obtained from one of three sources, tried
// in this order: 1. -conf flag, 2. stdin, 3. Caddyfile.
// If none of those are available, a default configuration is
// loaded.
func loadConfigs() ([]server.Config, error) {
	// -conf flag
	if conf != "" {
		file, err := os.Open(conf)
		if err != nil {
			return []server.Config{}, err
		}
		defer file.Close()
		return config.Load(path.Base(conf), file)
	}

	// stdin
	fi, err := os.Stdin.Stat()
	if err == nil && fi.Mode()&os.ModeCharDevice == 0 {
		// Note that a non-nil error is not a problem. Windows
		// will not create a stdin if there is no pipe, which
		// produces an error when calling Stat(). But Unix will
		// make one either way, which is why we also check that
		// bitmask.
		confBody, err := ioutil.ReadAll(os.Stdin)
		if err != nil {
			log.Fatal(err)
		}
		if len(confBody) > 0 {
			return config.Load("stdin", bytes.NewReader(confBody))
		}
	}

	// Caddyfile
	file, err := os.Open(config.DefaultConfigFile)
	if err != nil {
		if os.IsNotExist(err) {
			return []server.Config{config.Default()}, nil
		}
		return []server.Config{}, err
	}
	defer file.Close()

	return config.Load(config.DefaultConfigFile, file)
}<|MERGE_RESOLUTION|>--- conflicted
+++ resolved
@@ -9,6 +9,8 @@
 	"os"
 	"os/exec"
 	"path"
+	"runtime"
+	"strconv"
 	"strings"
 
 	"github.com/mholt/caddy/admin"
@@ -79,18 +81,11 @@
 			}
 		}(s)
 
-<<<<<<< HEAD
 		app.Servers = append(app.Servers, s)
 
 		if !app.Quiet {
-			for _, config := range configs {
-				fmt.Println(config.Address())
-			}
+			var checkedFdLimit bool
 
-=======
-		if !quiet {
-			var checkedFdLimit bool
->>>>>>> 26bb1733
 			for addr, configs := range addresses {
 				for _, conf := range configs {
 					// Print address of site
@@ -105,7 +100,7 @@
 
 				// Warn if ulimit is too low for production sites
 				if (runtime.GOOS == "linux" || runtime.GOOS == "darwin") &&
-					addr.IP.IsLoopback() && !checkedFdLimit {
+					!addr.IP.IsLoopback() && !checkedFdLimit {
 					out, err := exec.Command("ulimit", "-n").Output()
 					if err == nil {
 						// Note that an error here need not be reported
